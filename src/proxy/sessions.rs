--- conflicted
+++ resolved
@@ -18,18 +18,14 @@
 
 use std::sync::Arc;
 
-<<<<<<< HEAD
 use itertools::Itertools;
 use once_cell::sync::Lazy;
-use tokio::{net::UdpSocket, select, sync::watch, time::Instant};
-=======
 use tokio::{
     net::UdpSocket,
     select,
     sync::{watch, OnceCell},
     time::Instant,
 };
->>>>>>> d653025e
 
 use crate::{
     endpoint::{Endpoint, EndpointAddress},
